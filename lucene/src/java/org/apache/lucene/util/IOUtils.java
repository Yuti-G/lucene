package org.apache.lucene.util;

/**
 * Licensed to the Apache Software Foundation (ASF) under one or more
 * contributor license agreements.  See the NOTICE file distributed with
 * this work for additional information regarding copyright ownership.
 * The ASF licenses this file to You under the Apache License, Version 2.0
 * (the "License"); you may not use this file except in compliance with
 * the License.  You may obtain a copy of the License at
 *
 *     http://www.apache.org/licenses/LICENSE-2.0
 *
 * Unless required by applicable law or agreed to in writing, software
 * distributed under the License is distributed on an "AS IS" BASIS,
 * WITHOUT WARRANTIES OR CONDITIONS OF ANY KIND, either express or implied.
 * See the License for the specific language governing permissions and
 * limitations under the License.
 */

import java.io.Closeable;
import java.io.IOException;

/** @lucene.internal */
public final class IOUtils {

  private IOUtils() {} // no instance

  /**
   * <p>Closes all given <tt>Closeable</tt>s, suppressing all thrown exceptions. Some of the <tt>Closeable</tt>s
   * may be null, they are ignored. After everything is closed, method either throws <tt>priorException</tt>,
   * if one is supplied, or the first of suppressed exceptions, or completes normally.</p>
   * <p>Sample usage:<br/>
   * <pre>
   * Closeable resource1 = null, resource2 = null, resource3 = null;
   * ExpectedException priorE = null;
   * try {
   *   resource1 = ...; resource2 = ...; resource3 = ...; // Acquisition may throw ExpectedException
   *   ..do..stuff.. // May throw ExpectedException
   * } catch (ExpectedException e) {
   *   priorE = e;
   * } finally {
   *   closeSafely(priorE, resource1, resource2, resource3);
   * }
   * </pre>
   * </p>
   * @param priorException  <tt>null</tt> or an exception that will be rethrown after method completion
   * @param objects         objects to call <tt>close()</tt> on
   */
  public static <E extends Exception> void closeSafely(E priorException, Closeable... objects) throws E, IOException {
    Throwable th = null;

    for (Closeable object : objects) {
      try {
        if (object != null) {
          object.close();
        }
      } catch (Throwable t) {
        if (th == null) {
          th = t;
        }
      }
    }

    if (priorException != null) {
      throw priorException;
<<<<<<< HEAD
    } else if (firstIOE != null) {
      throw firstIOE;
=======
    } else if (th != null) {
      if (th instanceof IOException) throw (IOException) th;
      if (th instanceof RuntimeException) throw (RuntimeException) th;
      if (th instanceof Error) throw (Error) th;
      throw new RuntimeException(th);
    }
  }

  /** @see #closeSafely(Exception, Closeable...) */
  public static <E extends Exception> void closeSafely(E priorException, Iterable<Closeable> objects) throws E, IOException {
    Throwable th = null;

    for (Closeable object : objects) {
      try {
        if (object != null) {
          object.close();
        }
      } catch (Throwable t) {
        if (th == null) {
          th = t;
        }
      }
    }

    if (priorException != null) {
      throw priorException;
    } else if (th != null) {
      if (th instanceof IOException) throw (IOException) th;
      if (th instanceof RuntimeException) throw (RuntimeException) th;
      if (th instanceof Error) throw (Error) th;
      throw new RuntimeException(th);
>>>>>>> 095423cb
    }
  }

  /**
   * Closes all given <tt>Closeable</tt>s, suppressing all thrown exceptions.
   * Some of the <tt>Closeable</tt>s may be null, they are ignored. After
   * everything is closed, and if {@code suppressExceptions} is {@code false},
   * method either throws the first of suppressed exceptions, or completes
   * normally.
   * 
   * @param suppressExceptions
   *          if true then exceptions that occur during close() are suppressed
   * @param objects
   *          objects to call <tt>close()</tt> on
   */
  public static void closeSafely(boolean suppressExceptions, Closeable... objects) throws IOException {
    Throwable th = null;

    for (Closeable object : objects) {
      try {
        if (object != null) {
          object.close();
        }
      } catch (Throwable t) {
        if (th == null)
          th = t;
      }
    }

    if (th != null && !suppressExceptions) {
      if (th instanceof IOException) throw (IOException) th;
      if (th instanceof RuntimeException) throw (RuntimeException) th;
      if (th instanceof Error) throw (Error) th;
      throw new RuntimeException(th);
    }
  }
  
  /**
   * @see #closeSafely(boolean, Closeable...)
   */
  public static void closeSafely(boolean suppressExceptions, Iterable<? extends Closeable> objects) throws IOException {
    Throwable th = null;

    for (Closeable object : objects) {
      try {
        if (object != null) {
          object.close();
        }
      } catch (Throwable t) {
        if (th == null)
          th = t;
      }
    }

    if (th != null && !suppressExceptions) {
      if (th instanceof IOException) throw (IOException) th;
      if (th instanceof RuntimeException) throw (RuntimeException) th;
      if (th instanceof Error) throw (Error) th;
      throw new RuntimeException(th);
    }
  }

}<|MERGE_RESOLUTION|>--- conflicted
+++ resolved
@@ -63,10 +63,6 @@
 
     if (priorException != null) {
       throw priorException;
-<<<<<<< HEAD
-    } else if (firstIOE != null) {
-      throw firstIOE;
-=======
     } else if (th != null) {
       if (th instanceof IOException) throw (IOException) th;
       if (th instanceof RuntimeException) throw (RuntimeException) th;
@@ -98,7 +94,6 @@
       if (th instanceof RuntimeException) throw (RuntimeException) th;
       if (th instanceof Error) throw (Error) th;
       throw new RuntimeException(th);
->>>>>>> 095423cb
     }
   }
 
