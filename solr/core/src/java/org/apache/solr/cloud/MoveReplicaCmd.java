/*
 * Licensed to the Apache Software Foundation (ASF) under one or more
 * contributor license agreements.  See the NOTICE file distributed with
 * this work for additional information regarding copyright ownership.
 * The ASF licenses this file to You under the Apache License, Version 2.0
 * (the "License"); you may not use this file except in compliance with
 * the License.  You may obtain a copy of the License at
 *
 *     http://www.apache.org/licenses/LICENSE-2.0
 *
 * Unless required by applicable law or agreed to in writing, software
 * distributed under the License is distributed on an "AS IS" BASIS,
 * WITHOUT WARRANTIES OR CONDITIONS OF ANY KIND, either express or implied.
 * See the License for the specific language governing permissions and
 * limitations under the License.
 */

package org.apache.solr.cloud;

import java.lang.invoke.MethodHandles;
import java.util.ArrayList;
import java.util.Collections;
import java.util.List;
import java.util.Locale;
import java.util.concurrent.CountDownLatch;
import java.util.concurrent.TimeUnit;

import org.apache.solr.common.SolrException;
import org.apache.solr.common.cloud.ClusterState;
import org.apache.solr.common.cloud.DocCollection;
import org.apache.solr.common.cloud.Replica;
import org.apache.solr.common.cloud.Slice;
import org.apache.solr.common.cloud.ZkNodeProps;
import org.apache.solr.common.params.CoreAdminParams;
import org.apache.solr.common.util.NamedList;
import org.apache.solr.common.util.Utils;
import org.apache.solr.update.UpdateLog;
import org.apache.solr.util.TimeOut;
import org.slf4j.Logger;
import org.slf4j.LoggerFactory;

import static org.apache.solr.cloud.OverseerCollectionMessageHandler.*;
import static org.apache.solr.common.cloud.ZkStateReader.COLLECTION_PROP;
import static org.apache.solr.common.cloud.ZkStateReader.REPLICA_PROP;
import static org.apache.solr.common.cloud.ZkStateReader.SHARD_ID_PROP;
import static org.apache.solr.common.params.CommonAdminParams.ASYNC;

public class MoveReplicaCmd implements Cmd{
  private static final Logger log = LoggerFactory.getLogger(MethodHandles.lookup().lookupClass());

  private final OverseerCollectionMessageHandler ocmh;

  public MoveReplicaCmd(OverseerCollectionMessageHandler ocmh) {
    this.ocmh = ocmh;
  }

  @Override
  public void call(ClusterState state, ZkNodeProps message, NamedList results) throws Exception {
    moveReplica(ocmh.zkStateReader.getClusterState(), message, results);
  }

  private void moveReplica(ClusterState clusterState, ZkNodeProps message, NamedList results) throws Exception {
    log.debug("moveReplica() : {}", Utils.toJSONString(message));
    ocmh.checkRequired(message, COLLECTION_PROP, "targetNode");
    String collection = message.getStr(COLLECTION_PROP);
    String targetNode = message.getStr("targetNode");
    int timeout = message.getInt("timeout", 10 * 60); // 10 minutes

    String async = message.getStr(ASYNC);

    DocCollection coll = clusterState.getCollection(collection);
    if (coll == null) {
      throw new SolrException(SolrException.ErrorCode.BAD_REQUEST, "Collection: " + collection + " does not exist");
    }
    Replica replica = null;
    if (message.containsKey(REPLICA_PROP)) {
      String replicaName = message.getStr(REPLICA_PROP);
      replica = coll.getReplica(replicaName);
      if (replica == null) {
        throw new SolrException(SolrException.ErrorCode.BAD_REQUEST,
            "Collection: " + collection + " replica: " + replicaName + " does not exist");
      }
    } else {
      ocmh.checkRequired(message, SHARD_ID_PROP, "fromNode");
      String fromNode = message.getStr("fromNode");
      String shardId = message.getStr(SHARD_ID_PROP);
      Slice slice = clusterState.getCollection(collection).getSlice(shardId);
      List<Replica> sliceReplicas = new ArrayList<>(slice.getReplicas());
      Collections.shuffle(sliceReplicas, RANDOM);
      for (Replica r : slice.getReplicas()) {
        if (r.getNodeName().equals(fromNode)) {
          replica = r;
        }
      }
      if (replica == null) {
        throw new SolrException(SolrException.ErrorCode.BAD_REQUEST,
            "Collection: " + collection + " node: " + fromNode + " do not have any replica belong to shard: " + shardId);
      }
    }

    log.info("Replica will be moved {}", replica);
    Slice slice = null;
    for (Slice s : coll.getSlices()) {
      if (s.getReplicas().contains(replica)) {
        slice = s;
      }
    }
    assert slice != null;
    Object dataDir = replica.get("dataDir");
    final String ulogDir = replica.getStr("ulogDir");
    if (dataDir != null && dataDir.toString().startsWith("hdfs:/")) {
      moveHdfsReplica(clusterState, results, dataDir.toString(), ulogDir, targetNode, async, coll, replica, slice, timeout);
    } else {
      moveNormalReplica(clusterState, results, targetNode, async, coll, replica, slice, timeout);
    }
  }

  private void moveHdfsReplica(ClusterState clusterState, NamedList results, String dataDir, String ulogDir, String targetNode, String async,
                                 DocCollection coll, Replica replica, Slice slice, int timeout) throws Exception {
    ZkNodeProps removeReplicasProps = new ZkNodeProps(
        COLLECTION_PROP, coll.getName(),
        SHARD_ID_PROP, slice.getName(),
        REPLICA_PROP, replica.getName()
        );
    removeReplicasProps.getProperties().put(CoreAdminParams.DELETE_DATA_DIR, false);
    removeReplicasProps.getProperties().put(CoreAdminParams.DELETE_INDEX, false);
    if(async!=null) removeReplicasProps.getProperties().put(ASYNC, async);
    NamedList deleteResult = new NamedList();
    ocmh.deleteReplica(clusterState, removeReplicasProps, deleteResult, null);
    if (deleteResult.get("failure") != null) {
      String errorString = String.format(Locale.ROOT, "Failed to cleanup replica collection=%s shard=%s name=%s",
          coll.getName(), slice.getName(), replica.getName());
      log.warn(errorString);
      results.add("failure", errorString + ", because of : " + deleteResult.get("failure"));
      return;
    }

    TimeOut timeOut = new TimeOut(20L, TimeUnit.SECONDS);
    while (!timeOut.hasTimedOut()) {
      coll = ocmh.zkStateReader.getClusterState().getCollection(coll.getName());
      if (coll.getReplica(replica.getName()) != null) {
        Thread.sleep(100);
      } else {
        break;
      }
    }
    if (timeOut.hasTimedOut()) {
      results.add("failure", "Still see deleted replica in clusterstate!");
      return;
    }

    String ulogDir = replica.getStr(CoreAdminParams.ULOG_DIR);
    ZkNodeProps addReplicasProps = new ZkNodeProps(
        COLLECTION_PROP, coll.getName(),
        SHARD_ID_PROP, slice.getName(),
        CoreAdminParams.NODE, targetNode,
<<<<<<< HEAD
        CoreAdminParams.NAME, newCoreName,
        CoreAdminParams.DATA_DIR, dataDir,
        CoreAdminParams.ULOG_DIR, ulogDir);
=======
        CoreAdminParams.CORE_NODE_NAME, replica.getName(),
        CoreAdminParams.NAME, replica.getCoreName(),
        CoreAdminParams.ULOG_DIR, ulogDir.substring(0, ulogDir.lastIndexOf(UpdateLog.TLOG_NAME)),
        CoreAdminParams.DATA_DIR, dataDir);
>>>>>>> 22ec456b
    if(async!=null) addReplicasProps.getProperties().put(ASYNC, async);
    NamedList addResult = new NamedList();
    ocmh.addReplica(ocmh.zkStateReader.getClusterState(), addReplicasProps, addResult, null);
    if (addResult.get("failure") != null) {
      String errorString = String.format(Locale.ROOT, "Failed to create replica for collection=%s shard=%s" +
          " on node=%s", coll.getName(), slice.getName(), targetNode);
      log.warn(errorString);
      results.add("failure", errorString);
      return;
    } else {
      String successString = String.format(Locale.ROOT, "MOVEREPLICA action completed successfully, moved replica=%s at node=%s " +
          "to replica=%s at node=%s", replica.getCoreName(), replica.getNodeName(), replica.getCoreName(), targetNode);
      results.add("success", successString);
    }
  }

  private void moveNormalReplica(ClusterState clusterState, NamedList results, String targetNode, String async,
                                 DocCollection coll, Replica replica, Slice slice, int timeout) throws Exception {
    String newCoreName = Assign.buildCoreName(coll, slice.getName(), replica.getType());
    ZkNodeProps addReplicasProps = new ZkNodeProps(
        COLLECTION_PROP, coll.getName(),
        SHARD_ID_PROP, slice.getName(),
        CoreAdminParams.NODE, targetNode,
        CoreAdminParams.NAME, newCoreName);
    if(async!=null) addReplicasProps.getProperties().put(ASYNC, async);
    NamedList addResult = new NamedList();
    CountDownLatch countDownLatch = new CountDownLatch(1);
    ReplaceNodeCmd.RecoveryWatcher watcher = null;
    if (replica.equals(slice.getLeader())) {
      watcher = new ReplaceNodeCmd.RecoveryWatcher(coll.getName(), slice.getName(),
          replica.getName(), null, countDownLatch);
      ocmh.zkStateReader.registerCollectionStateWatcher(coll.getName(), watcher);
    }
    ocmh.addReplica(clusterState, addReplicasProps, addResult, null);
    if (addResult.get("failure") != null) {
      String errorString = String.format(Locale.ROOT, "Failed to create replica for collection=%s shard=%s" +
          " on node=%s", coll.getName(), slice.getName(), targetNode);
      log.warn(errorString);
      results.add("failure", errorString);
      if (watcher != null) { // unregister
        ocmh.zkStateReader.registerCollectionStateWatcher(coll.getName(), watcher);
      }
      return;
    }
    // wait for the other replica to be active if the source replica was a leader
    if (watcher != null) {
      try {
        log.debug("Waiting for leader's replica to recover.");
        if (!countDownLatch.await(timeout, TimeUnit.SECONDS)) {
          String errorString = String.format(Locale.ROOT, "Timed out waiting for leader's replica to recover, collection=%s shard=%s" +
              " on node=%s", coll.getName(), slice.getName(), targetNode);
          log.warn(errorString);
          results.add("failure", errorString);
          return;
        } else {
          log.debug("Replica " + watcher.getRecoveredReplica() + " is active - deleting the source...");
        }
      } finally {
        ocmh.zkStateReader.removeCollectionStateWatcher(coll.getName(), watcher);
      }
    }

    ZkNodeProps removeReplicasProps = new ZkNodeProps(
        COLLECTION_PROP, coll.getName(),
        SHARD_ID_PROP, slice.getName(),
        REPLICA_PROP, replica.getName());
    if (async != null) removeReplicasProps.getProperties().put(ASYNC, async);
    NamedList deleteResult = new NamedList();
    ocmh.deleteReplica(clusterState, removeReplicasProps, deleteResult, null);
    if (deleteResult.get("failure") != null) {
      String errorString = String.format(Locale.ROOT, "Failed to cleanup replica collection=%s shard=%s name=%s",
          coll.getName(), slice.getName(), replica.getName());
      log.warn(errorString);
      results.add("failure", errorString + ", because of : " + deleteResult.get("failure"));
    } else {
      String successString = String.format(Locale.ROOT, "MOVEREPLICA action completed successfully, moved replica=%s at node=%s " +
          "to replica=%s at node=%s", replica.getCoreName(), replica.getNodeName(), newCoreName, targetNode);
      results.add("success", successString);
    }
  }
}<|MERGE_RESOLUTION|>--- conflicted
+++ resolved
@@ -107,15 +107,14 @@
     }
     assert slice != null;
     Object dataDir = replica.get("dataDir");
-    final String ulogDir = replica.getStr("ulogDir");
     if (dataDir != null && dataDir.toString().startsWith("hdfs:/")) {
-      moveHdfsReplica(clusterState, results, dataDir.toString(), ulogDir, targetNode, async, coll, replica, slice, timeout);
+      moveHdfsReplica(clusterState, results, dataDir.toString(), targetNode, async, coll, replica, slice, timeout);
     } else {
       moveNormalReplica(clusterState, results, targetNode, async, coll, replica, slice, timeout);
     }
   }
 
-  private void moveHdfsReplica(ClusterState clusterState, NamedList results, String dataDir, String ulogDir, String targetNode, String async,
+  private void moveHdfsReplica(ClusterState clusterState, NamedList results, String dataDir, String targetNode, String async,
                                  DocCollection coll, Replica replica, Slice slice, int timeout) throws Exception {
     ZkNodeProps removeReplicasProps = new ZkNodeProps(
         COLLECTION_PROP, coll.getName(),
@@ -154,16 +153,10 @@
         COLLECTION_PROP, coll.getName(),
         SHARD_ID_PROP, slice.getName(),
         CoreAdminParams.NODE, targetNode,
-<<<<<<< HEAD
-        CoreAdminParams.NAME, newCoreName,
-        CoreAdminParams.DATA_DIR, dataDir,
-        CoreAdminParams.ULOG_DIR, ulogDir);
-=======
         CoreAdminParams.CORE_NODE_NAME, replica.getName(),
         CoreAdminParams.NAME, replica.getCoreName(),
         CoreAdminParams.ULOG_DIR, ulogDir.substring(0, ulogDir.lastIndexOf(UpdateLog.TLOG_NAME)),
         CoreAdminParams.DATA_DIR, dataDir);
->>>>>>> 22ec456b
     if(async!=null) addReplicasProps.getProperties().put(ASYNC, async);
     NamedList addResult = new NamedList();
     ocmh.addReplica(ocmh.zkStateReader.getClusterState(), addReplicasProps, addResult, null);
