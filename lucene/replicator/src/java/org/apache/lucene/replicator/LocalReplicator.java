--- conflicted
+++ resolved
@@ -112,15 +112,9 @@
   private final Map<String, ReplicationSession> sessions = new HashMap<>();
   
   private void checkExpiredSessions() throws IOException {
-<<<<<<< HEAD
     Iterator<ReplicationSession> it = sessions.values().iterator();
     while (it.hasNext()) {
       ReplicationSession token = it.next();
-=======
-    // make a "to-delete" list so we don't risk deleting from the map while iterating it
-    final ArrayList<ReplicationSession> toExpire = new ArrayList<>();
-    for (ReplicationSession token : sessions.values()) {
->>>>>>> e8c203b5
       if (token.isExpired(expirationThresholdMilllis)) {
         token.revision.decRef();
         it.remove();
