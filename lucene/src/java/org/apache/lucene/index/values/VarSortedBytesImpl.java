--- conflicted
+++ resolved
@@ -68,17 +68,11 @@
     }
 
     public Writer(Directory dir, String id, Comparator<BytesRef> comp,
-<<<<<<< HEAD
         Allocator allocator, AtomicLong bytesUsed, IOContext context) throws IOException {
-      super(dir, id, CODEC_NAME, VERSION_CURRENT, true,
-          new ByteBlockPool(allocator), bytesUsed, context);
-=======
-        Allocator allocator, AtomicLong bytesUsed) throws IOException {
-      super(dir, id, CODEC_NAME, VERSION_CURRENT, bytesUsed);
+      super(dir, id, CODEC_NAME, VERSION_CURRENT, bytesUsed, context);
       this.hash = new BytesRefHash(new ByteBlockPool(allocator),
           BytesRefHash.DEFAULT_CAPACITY, new TrackingDirectBytesStartArray(
               BytesRefHash.DEFAULT_CAPACITY, bytesUsed));
->>>>>>> a66a97c5
       this.comp = comp;
       docToEntry = new int[1];
       docToEntry[0] = -1;
