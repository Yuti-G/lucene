/*
 * Licensed to the Apache Software Foundation (ASF) under one or more
 * contributor license agreements.  See the NOTICE file distributed with
 * this work for additional information regarding copyright ownership.
 * The ASF licenses this file to You under the Apache License, Version 2.0
 * (the "License"); you may not use this file except in compliance with
 * the License.  You may obtain a copy of the License at
 *
 *     http://www.apache.org/licenses/LICENSE-2.0
 *
 * Unless required by applicable law or agreed to in writing, software
 * distributed under the License is distributed on an "AS IS" BASIS,
 * WITHOUT WARRANTIES OR CONDITIONS OF ANY KIND, either express or implied.
 * See the License for the specific language governing permissions and
 * limitations under the License.
 */
package org.apache.solr.client.solrj.io.stream;

import java.io.Closeable;
import java.io.IOException;
import java.io.PrintWriter;
import java.io.Serializable;
import java.util.ArrayList;
import java.util.List;
<<<<<<< HEAD
import java.util.Map;
=======
>>>>>>> d8aa0457
import java.util.Optional;
import java.util.Set;
import java.util.UUID;

import org.apache.solr.client.solrj.cloud.ShardStateProvider;
import org.apache.solr.client.solrj.impl.CloudSolrClient;
import org.apache.solr.client.solrj.io.SolrClientCache;
import org.apache.solr.client.solrj.io.Tuple;
import org.apache.solr.client.solrj.io.comp.StreamComparator;
import org.apache.solr.client.solrj.io.stream.expr.Explanation;
import org.apache.solr.client.solrj.io.stream.expr.StreamFactory;
import org.apache.solr.client.solrj.routing.ReplicaListTransformer;
import org.apache.solr.client.solrj.routing.RequestReplicaListTransformerGenerator;
import org.apache.solr.common.IteratorWriter;
import org.apache.solr.common.MapWriter;
import org.apache.solr.common.cloud.ClusterState;
import org.apache.solr.common.cloud.Replica;
import org.apache.solr.common.cloud.Slice;
import org.apache.solr.common.cloud.ZkStateReader;
import org.apache.solr.common.params.ModifiableSolrParams;
import org.apache.solr.common.params.SolrParams;


/**
 * @since 5.1.0
 */
public abstract class TupleStream implements Closeable, Serializable, MapWriter {

  private static final long serialVersionUID = 1;

  private UUID streamNodeId = UUID.randomUUID();

  public TupleStream() {

  }
  public abstract void setStreamContext(StreamContext context);

  public abstract List<TupleStream> children();

  public abstract void open() throws IOException;

  public abstract void close() throws IOException;

  public abstract Tuple read() throws IOException;

  public abstract StreamComparator getStreamSort();

  public abstract Explanation toExplanation(StreamFactory factory) throws IOException;

  public int getCost() {
    return 0;
  }

  @Override
  public void writeMap(EntryWriter ew) throws IOException {
    open();
    ew.put("docs", (IteratorWriter) iw -> {
      try {
        for ( ; ; ) {
          Tuple tuple = read();
          if (tuple != null) {
            iw.add(tuple);
            if (tuple.EOF) {
              close();
              break;
            }
          } else {
            break;
          }
        }
      } catch (Throwable e) {
        close();
        Throwable ex = e;
        while(ex != null) {
          String m = ex.getMessage();
          if(m != null && m.contains("Broken pipe")) {
            throw new IgnoreException();
          }
          ex = ex.getCause();
        }

        if(e instanceof IOException) {
          throw e;
        } else {
          throw new IOException(e);
        }
      }
    });
  }

  public UUID getStreamNodeId(){
    return streamNodeId;
  }

  public static List<String> getShards(String zkHost,
                                       String collection,
                                       StreamContext streamContext)
      throws IOException {
    return getShards(zkHost, collection, streamContext, new ModifiableSolrParams());
  }

  public static List<String> getShards(String zkHost,
                                       String collection,
                                       StreamContext streamContext,
                                       SolrParams requestParams)
      throws IOException {
    Map<String, List<String>> shardsMap = null;
    List<String> shards = new ArrayList();

    if(streamContext != null) {
      shardsMap = (Map<String, List<String>>)streamContext.get("shards");
    }

    if(shardsMap != null) {
      //Manual Sharding
      shards = shardsMap.get(collection);
    } else {
      //SolrCloud Sharding
      CloudSolrClient cloudSolrClient =
          Optional.ofNullable(streamContext.getSolrClientCache()).orElseGet(SolrClientCache::new).getCloudSolrClient(zkHost);
      ZkStateReader zkStateReader = cloudSolrClient.getZkStateReader();
      ClusterState clusterState = zkStateReader.getClusterState();
      Slice[] slices = CloudSolrStream.getSlices(collection, zkStateReader, true);
      Set<String> liveNodes = clusterState.getLiveNodes();
<<<<<<< HEAD
      ShardStateProvider ssp = zkStateReader.getShardStateProvider(collection);
=======
>>>>>>> d8aa0457


      ModifiableSolrParams solrParams = new ModifiableSolrParams(streamContext.getRequestParams());
      solrParams.add(requestParams);

      RequestReplicaListTransformerGenerator requestReplicaListTransformerGenerator =
          Optional.ofNullable(streamContext.getRequestReplicaListTransformerGenerator()).orElseGet(RequestReplicaListTransformerGenerator::new);

      ReplicaListTransformer replicaListTransformer = requestReplicaListTransformerGenerator.getReplicaListTransformer(solrParams);

      for(Slice slice : slices) {
        List<Replica> sortedReplicas = new ArrayList<>();
        for(Replica replica : slice.getReplicas()) {
<<<<<<< HEAD
          if(ssp.getState(replica) == Replica.State.ACTIVE && liveNodes.contains(replica.getNodeName())) {
=======
          if(replica.getState() == Replica.State.ACTIVE && liveNodes.contains(replica.getNodeName())) {
>>>>>>> d8aa0457
            sortedReplicas.add(replica);
          }
        }

        replicaListTransformer.transform(sortedReplicas);
        if (sortedReplicas.size() > 0) {
          shards.add(sortedReplicas.get(0).getCoreUrl());
        }
      }
    }
    Object core = streamContext.get("core");
    if (streamContext != null && streamContext.isLocal() && core != null) {
      shards.removeIf(shardUrl -> !shardUrl.contains((CharSequence) core));
    }

    return shards;
  }

  public static class IgnoreException extends IOException {
    public void printStackTrace(PrintWriter pw) {
      pw.print("Early Client Disconnect");
    }

    public String getMessage() {
      return "Early Client Disconnect";
    }
  }
}<|MERGE_RESOLUTION|>--- conflicted
+++ resolved
@@ -22,10 +22,7 @@
 import java.io.Serializable;
 import java.util.ArrayList;
 import java.util.List;
-<<<<<<< HEAD
 import java.util.Map;
-=======
->>>>>>> d8aa0457
 import java.util.Optional;
 import java.util.Set;
 import java.util.UUID;
@@ -150,10 +147,8 @@
       ClusterState clusterState = zkStateReader.getClusterState();
       Slice[] slices = CloudSolrStream.getSlices(collection, zkStateReader, true);
       Set<String> liveNodes = clusterState.getLiveNodes();
-<<<<<<< HEAD
+
       ShardStateProvider ssp = zkStateReader.getShardStateProvider(collection);
-=======
->>>>>>> d8aa0457
 
 
       ModifiableSolrParams solrParams = new ModifiableSolrParams(streamContext.getRequestParams());
@@ -167,11 +162,9 @@
       for(Slice slice : slices) {
         List<Replica> sortedReplicas = new ArrayList<>();
         for(Replica replica : slice.getReplicas()) {
-<<<<<<< HEAD
+
           if(ssp.getState(replica) == Replica.State.ACTIVE && liveNodes.contains(replica.getNodeName())) {
-=======
-          if(replica.getState() == Replica.State.ACTIVE && liveNodes.contains(replica.getNodeName())) {
->>>>>>> d8aa0457
+
             sortedReplicas.add(replica);
           }
         }
