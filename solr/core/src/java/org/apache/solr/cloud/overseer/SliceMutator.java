/*
 * Licensed to the Apache Software Foundation (ASF) under one or more
 * contributor license agreements.  See the NOTICE file distributed with
 * this work for additional information regarding copyright ownership.
 * The ASF licenses this file to You under the Apache License, Version 2.0
 * (the "License"); you may not use this file except in compliance with
 * the License.  You may obtain a copy of the License at
 *
 *     http://www.apache.org/licenses/LICENSE-2.0
 *
 * Unless required by applicable law or agreed to in writing, software
 * distributed under the License is distributed on an "AS IS" BASIS,
 * WITHOUT WARRANTIES OR CONDITIONS OF ANY KIND, either express or implied.
 * See the License for the specific language governing permissions and
 * limitations under the License.
 */
package org.apache.solr.cloud.overseer;

import java.lang.invoke.MethodHandles;
import java.util.HashMap;
import java.util.LinkedHashMap;
import java.util.Map;
import java.util.Set;

import com.google.common.collect.ImmutableSet;
import org.apache.solr.client.solrj.cloud.DistribStateManager;
import org.apache.solr.client.solrj.cloud.SolrCloudManager;
import org.apache.solr.client.solrj.impl.SolrClientCloudManager;
import org.apache.solr.cloud.Overseer;
import org.apache.solr.cloud.api.collections.Assign;
import org.apache.solr.cloud.api.collections.OverseerCollectionMessageHandler;
import org.apache.solr.common.cloud.ClusterState;
import org.apache.solr.common.cloud.DocCollection;
<<<<<<< HEAD
import org.apache.solr.common.cloud.PerReplicaStates;
=======
import org.apache.solr.common.cloud.PerReplicaStatesOps;
>>>>>>> 91312a0a
import org.apache.solr.common.cloud.Replica;
import org.apache.solr.common.cloud.PerReplicaStates;
import org.apache.solr.common.cloud.RoutingRule;
import org.apache.solr.common.cloud.Slice;
import org.apache.solr.common.cloud.SolrZkClient;
import org.apache.solr.common.cloud.ZkCoreNodeProps;
import org.apache.solr.common.cloud.ZkNodeProps;
import org.apache.solr.common.cloud.ZkStateReader;
import org.slf4j.Logger;
import org.slf4j.LoggerFactory;

import static org.apache.solr.cloud.overseer.CollectionMutator.checkCollectionKeyExistence;
import static org.apache.solr.common.util.Utils.makeMap;

public class SliceMutator {
  private static final Logger log = LoggerFactory.getLogger(MethodHandles.lookup().lookupClass());

  public static final String PREFERRED_LEADER_PROP = OverseerCollectionMessageHandler.COLL_PROP_PREFIX + "preferredleader";

  public static final Set<String> SLICE_UNIQUE_BOOLEAN_PROPERTIES = ImmutableSet.of(PREFERRED_LEADER_PROP);

  protected final SolrCloudManager cloudManager;
  protected final DistribStateManager stateManager;
  protected final SolrZkClient zkClient;

  public SliceMutator(SolrCloudManager cloudManager) {
    this.cloudManager = cloudManager;
    this.stateManager = cloudManager.getDistribStateManager();
    this.zkClient = getZkClient(cloudManager);
  }

  static SolrZkClient getZkClient(SolrCloudManager cloudManager) {
    if (cloudManager instanceof SolrClientCloudManager) {
      SolrClientCloudManager manager = (SolrClientCloudManager) cloudManager;
      return manager.getZkClient();
    } else {
      return null;
    }
  }

  public ZkWriteCommand addReplica(ClusterState clusterState, ZkNodeProps message) {
    log.info("createReplica() {} ", message);
    String coll = message.getStr(ZkStateReader.COLLECTION_PROP);
    if (!checkCollectionKeyExistence(message)) return ZkStateWriter.NO_OP;
    String slice = message.getStr(ZkStateReader.SHARD_ID_PROP);
    DocCollection collection = clusterState.getCollection(coll);
    Slice sl = collection.getSlice(slice);
    if (sl == null) {
      log.error("Invalid Collection/Slice {}/{} ", coll, slice);
      return ZkStateWriter.NO_OP;
    }
    String coreNodeName;
    if (message.getStr(ZkStateReader.CORE_NODE_NAME_PROP) != null) {
      coreNodeName = message.getStr(ZkStateReader.CORE_NODE_NAME_PROP);
    } else {
      coreNodeName = Assign.assignCoreNodeName(stateManager, collection);
    }
    Replica replica = new Replica(coreNodeName,
        makeMap(
            ZkStateReader.CORE_NAME_PROP, message.getStr(ZkStateReader.CORE_NAME_PROP),
            ZkStateReader.STATE_PROP, message.getStr(ZkStateReader.STATE_PROP),
            ZkStateReader.NODE_NAME_PROP, message.getStr(ZkStateReader.NODE_NAME_PROP), 
            ZkStateReader.REPLICA_TYPE, message.get(ZkStateReader.REPLICA_TYPE)), coll, slice);

    if (collection.isPerReplicaState()) {
      PerReplicaStates prs = PerReplicaStates.fetch(collection.getZNode(), zkClient, collection.getPerReplicaStates());
      return new ZkWriteCommand(coll, updateReplica(collection, sl, replica.getName(), replica),
<<<<<<< HEAD
          PerReplicaStates.WriteOps.addReplica(replica.getName(), replica.getState(), replica.isLeader(), prs), true);
=======
          PerReplicaStatesOps.addReplica(replica.getName(), replica.getState(), replica.isLeader(), prs), true);
>>>>>>> 91312a0a
    } else {
      return new ZkWriteCommand(coll, updateReplica(collection, sl, replica.getName(), replica));
    }

  }

  public ZkWriteCommand removeReplica(ClusterState clusterState, ZkNodeProps message) {
    final String cnn = message.getStr(ZkStateReader.CORE_NODE_NAME_PROP);
    final String collection = message.getStr(ZkStateReader.COLLECTION_PROP);
    if (!checkCollectionKeyExistence(message)) return ZkStateWriter.NO_OP;

    DocCollection coll = clusterState.getCollectionOrNull(collection);
    if (coll == null) {
      // make sure we delete the zk nodes for this collection just to be safe
      return new ZkWriteCommand(collection, null);
    }

    Map<String, Slice> newSlices = new LinkedHashMap<>();
    final String nodeName = message.getStr(ZkStateReader.NODE_NAME_PROP);
    for (Slice slice : coll.getSlices()) {
      Replica replica = slice.getReplica(cnn);
      if (replica != null && (nodeName == null || nodeName.equals(replica.getNodeName()))) {
        Map<String, Replica> newReplicas = slice.getReplicasCopy();
        newReplicas.remove(cnn);
        slice = new Slice(slice.getName(), newReplicas, slice.getProperties(),collection);
      }
      newSlices.put(slice.getName(), slice);
    }


    if (coll.isPerReplicaState()) {
<<<<<<< HEAD
      return new ZkWriteCommand(collection, coll.copyWithSlices(newSlices), PerReplicaStates.WriteOps.deleteReplica(cnn, coll.getPerReplicaStates()) , true);
=======
      return new ZkWriteCommand(collection, coll.copyWithSlices(newSlices), PerReplicaStatesOps.deleteReplica(cnn, coll.getPerReplicaStates()) , true);
>>>>>>> 91312a0a
    } else {
      return new ZkWriteCommand(collection, coll.copyWithSlices(newSlices));
    }
  }

  public ZkWriteCommand setShardLeader(ClusterState clusterState, ZkNodeProps message) {
    String leaderUrl = ZkCoreNodeProps.getCoreUrl(message);
    String collectionName = message.getStr(ZkStateReader.COLLECTION_PROP);
    String sliceName = message.getStr(ZkStateReader.SHARD_ID_PROP);
    DocCollection coll = clusterState.getCollectionOrNull(collectionName);

    if (coll == null) {
      log.error("Could not mark shard leader for non existing collection: {}", collectionName);
      return ZkStateWriter.NO_OP;
    }

    Map<String, Slice> slices = coll.getSlicesMap();
    Slice slice = slices.get(sliceName);

    Replica oldLeader = slice.getLeader();
    Replica newLeader = null;
    final Map<String, Replica> newReplicas = new LinkedHashMap<>();
    for (Replica replica : slice.getReplicas()) {
      // TODO: this should only be calculated once and cached somewhere?
      String coreURL = ZkCoreNodeProps.getCoreUrl(replica.getBaseUrl(), replica.getStr(ZkStateReader.CORE_NAME_PROP));

      if (replica == oldLeader && !coreURL.equals(leaderUrl)) {
        replica = new ReplicaMutator(cloudManager).unsetLeader(replica);
      } else if (coreURL.equals(leaderUrl)) {
        newLeader = replica = new ReplicaMutator(cloudManager).setLeader(replica);
      }

      newReplicas.put(replica.getName(), replica);
    }

    Map<String, Object> newSliceProps = slice.shallowCopy();
    newSliceProps.put(Slice.REPLICAS, newReplicas);
    slice = new Slice(slice.getName(), newReplicas, slice.getProperties(), collectionName);
    if (coll.isPerReplicaState()) {
      PerReplicaStates prs = PerReplicaStates.fetch(coll.getZNode(), zkClient, coll.getPerReplicaStates());
      return new ZkWriteCommand(collectionName, CollectionMutator.updateSlice(collectionName, coll, slice),
<<<<<<< HEAD
          PerReplicaStates.WriteOps.flipLeader(
=======
          PerReplicaStatesOps.flipLeader(
>>>>>>> 91312a0a
              slice.getReplicaNames(),
              newLeader == null ? null : newLeader.getName(),
              prs), false);
    } else {
      return new ZkWriteCommand(collectionName, CollectionMutator.updateSlice(collectionName, coll, slice));
    }
<<<<<<< HEAD
  }    
=======
  }
>>>>>>> 91312a0a

  public ZkWriteCommand updateShardState(ClusterState clusterState, ZkNodeProps message) {
    String collectionName = message.getStr(ZkStateReader.COLLECTION_PROP);
    if (!checkCollectionKeyExistence(message)) return ZkStateWriter.NO_OP;
    log.info("Update shard state invoked for collection: {} with message: {}", collectionName, message);

    DocCollection collection = clusterState.getCollection(collectionName);
    Map<String, Slice> slicesCopy = new LinkedHashMap<>(collection.getSlicesMap());
    for (String key : message.keySet()) {
      if (ZkStateReader.COLLECTION_PROP.equals(key)) continue;
      if (Overseer.QUEUE_OPERATION.equals(key)) continue;

      Slice slice = collection.getSlice(key);
      if (slice == null) {
        throw new RuntimeException("Overseer.updateShardState unknown collection: " + collectionName + " slice: " + key);
      }
      if (log.isInfoEnabled()) {
        log.info("Update shard state {} to {}", key, message.getStr(key));
      }
      Map<String, Object> props = slice.shallowCopy();
      
      if (Slice.State.getState(message.getStr(key)) == Slice.State.ACTIVE) {
        props.remove(Slice.PARENT);
        props.remove("shard_parent_node");
        props.remove("shard_parent_zk_session");
      }
      props.put(ZkStateReader.STATE_PROP, message.getStr(key));
      // we need to use epoch time so that it's comparable across Overseer restarts
      props.put(ZkStateReader.STATE_TIMESTAMP_PROP, String.valueOf(cloudManager.getTimeSource().getEpochTimeNs()));
      Slice newSlice = new Slice(slice.getName(), slice.getReplicasCopy(), props,collectionName);
      slicesCopy.put(slice.getName(), newSlice);
    }

    return new ZkWriteCommand(collectionName, collection.copyWithSlices(slicesCopy));
  }

  public ZkWriteCommand addRoutingRule(final ClusterState clusterState, ZkNodeProps message) {
    String collectionName = message.getStr(ZkStateReader.COLLECTION_PROP);
    if (!checkCollectionKeyExistence(message)) return ZkStateWriter.NO_OP;
    String shard = message.getStr(ZkStateReader.SHARD_ID_PROP);
    String routeKey = message.getStr("routeKey");
    String range = message.getStr("range");
    String targetCollection = message.getStr("targetCollection");
    String expireAt = message.getStr("expireAt");

    DocCollection collection = clusterState.getCollection(collectionName);
    Slice slice = collection.getSlice(shard);
    if (slice == null) {
      throw new RuntimeException("Overseer.addRoutingRule unknown collection: " + collectionName + " slice:" + shard);
    }

    Map<String, RoutingRule> routingRules = slice.getRoutingRules();
    if (routingRules == null)
      routingRules = new HashMap<>();
    RoutingRule r = routingRules.get(routeKey);
    if (r == null) {
      Map<String, Object> map = new HashMap<>();
      map.put("routeRanges", range);
      map.put("targetCollection", targetCollection);
      map.put("expireAt", expireAt);
      RoutingRule rule = new RoutingRule(routeKey, map);
      routingRules.put(routeKey, rule);
    } else {
      // add this range
      Map<String, Object> map = r.shallowCopy();
      map.put("routeRanges", map.get("routeRanges") + "," + range);
      map.put("expireAt", expireAt);
      routingRules.put(routeKey, new RoutingRule(routeKey, map));
    }

    Map<String, Object> props = slice.shallowCopy();
    props.put("routingRules", routingRules);

    Slice newSlice = new Slice(slice.getName(), slice.getReplicasCopy(), props,collectionName);
    return new ZkWriteCommand(collectionName,
        CollectionMutator.updateSlice(collectionName, collection, newSlice));
  }

  public ZkWriteCommand removeRoutingRule(final ClusterState clusterState, ZkNodeProps message) {
    String collectionName = message.getStr(ZkStateReader.COLLECTION_PROP);
    if (!checkCollectionKeyExistence(message)) return ZkStateWriter.NO_OP;
    String shard = message.getStr(ZkStateReader.SHARD_ID_PROP);
    String routeKeyStr = message.getStr("routeKey");

    log.info("Overseer.removeRoutingRule invoked for collection: {} shard: {} routeKey: {}"
        , collectionName, shard, routeKeyStr);

    DocCollection collection = clusterState.getCollection(collectionName);
    Slice slice = collection.getSlice(shard);
    if (slice == null) {
      log.warn("Unknown collection: {} shard: {}", collectionName, shard);
      return ZkStateWriter.NO_OP;
    }
    Map<String, RoutingRule> routingRules = slice.getRoutingRules();
    if (routingRules != null) {
      routingRules.remove(routeKeyStr); // no rules left
      Map<String, Object> props = slice.shallowCopy();
      props.put("routingRules", routingRules);
      Slice newSlice = new Slice(slice.getName(), slice.getReplicasCopy(), props,collectionName);
      return new ZkWriteCommand(collectionName,
          CollectionMutator.updateSlice(collectionName, collection, newSlice));
    }

    return ZkStateWriter.NO_OP;
  }

  public static DocCollection updateReplica(DocCollection collection, final Slice slice, String coreNodeName, final Replica replica) {
    Map<String, Replica> replicasCopy = slice.getReplicasCopy();
    if (replica == null) {
      replicasCopy.remove(coreNodeName);
    } else {
      replicasCopy.put(replica.getName(), replica);
    }
    Slice newSlice = new Slice(slice.getName(), replicasCopy, slice.getProperties(), collection.getName());
    log.debug("Old Slice: {}", slice);
    log.debug("New Slice: {}", newSlice);
    return CollectionMutator.updateSlice(collection.getName(), collection, newSlice);
  }
}
<|MERGE_RESOLUTION|>--- conflicted
+++ resolved
@@ -31,11 +31,7 @@
 import org.apache.solr.cloud.api.collections.OverseerCollectionMessageHandler;
 import org.apache.solr.common.cloud.ClusterState;
 import org.apache.solr.common.cloud.DocCollection;
-<<<<<<< HEAD
-import org.apache.solr.common.cloud.PerReplicaStates;
-=======
 import org.apache.solr.common.cloud.PerReplicaStatesOps;
->>>>>>> 91312a0a
 import org.apache.solr.common.cloud.Replica;
 import org.apache.solr.common.cloud.PerReplicaStates;
 import org.apache.solr.common.cloud.RoutingRule;
@@ -103,11 +99,7 @@
     if (collection.isPerReplicaState()) {
       PerReplicaStates prs = PerReplicaStates.fetch(collection.getZNode(), zkClient, collection.getPerReplicaStates());
       return new ZkWriteCommand(coll, updateReplica(collection, sl, replica.getName(), replica),
-<<<<<<< HEAD
-          PerReplicaStates.WriteOps.addReplica(replica.getName(), replica.getState(), replica.isLeader(), prs), true);
-=======
           PerReplicaStatesOps.addReplica(replica.getName(), replica.getState(), replica.isLeader(), prs), true);
->>>>>>> 91312a0a
     } else {
       return new ZkWriteCommand(coll, updateReplica(collection, sl, replica.getName(), replica));
     }
@@ -139,11 +131,7 @@
 
 
     if (coll.isPerReplicaState()) {
-<<<<<<< HEAD
-      return new ZkWriteCommand(collection, coll.copyWithSlices(newSlices), PerReplicaStates.WriteOps.deleteReplica(cnn, coll.getPerReplicaStates()) , true);
-=======
       return new ZkWriteCommand(collection, coll.copyWithSlices(newSlices), PerReplicaStatesOps.deleteReplica(cnn, coll.getPerReplicaStates()) , true);
->>>>>>> 91312a0a
     } else {
       return new ZkWriteCommand(collection, coll.copyWithSlices(newSlices));
     }
@@ -185,22 +173,14 @@
     if (coll.isPerReplicaState()) {
       PerReplicaStates prs = PerReplicaStates.fetch(coll.getZNode(), zkClient, coll.getPerReplicaStates());
       return new ZkWriteCommand(collectionName, CollectionMutator.updateSlice(collectionName, coll, slice),
-<<<<<<< HEAD
-          PerReplicaStates.WriteOps.flipLeader(
-=======
           PerReplicaStatesOps.flipLeader(
->>>>>>> 91312a0a
               slice.getReplicaNames(),
               newLeader == null ? null : newLeader.getName(),
               prs), false);
     } else {
       return new ZkWriteCommand(collectionName, CollectionMutator.updateSlice(collectionName, coll, slice));
     }
-<<<<<<< HEAD
-  }    
-=======
-  }
->>>>>>> 91312a0a
+  }
 
   public ZkWriteCommand updateShardState(ClusterState clusterState, ZkNodeProps message) {
     String collectionName = message.getStr(ZkStateReader.COLLECTION_PROP);
